--- conflicted
+++ resolved
@@ -29,23 +29,13 @@
 fake_ip_persist = true
 fake_ip_range = "198.18.0.0/15"
 fake_ip6_range = "fc00::/18"
-<<<<<<< HEAD
 fake_ip_filter = ["abc.com", ".abc.com"]
-=======
 fake_ip_filter = ["zenlayer.com", ".zenlayer.com"]
->>>>>>> 50b60bcf
 
 [[proxies]]
 name = "trojan"
 type = "trojan"
-<<<<<<< HEAD
 server = "1.1.1.1"
 port = 443
 password = "123456"
-sni = "trojan.example.com"
-=======
-server = "128.14.148.30"
-port = 443
-password = "1234%^&*"
-sni = "netgrid.feifeigood.com"
->>>>>>> 50b60bcf
+sni = "trojan.example.com"